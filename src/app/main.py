# OS module is used to handle file paths and directory operations.
import os

# Check if app is running within docker or directly, some directories need to be adressed differently
SECRET_KEY = os.environ.get("AM_I_IN_A_DOCKER_CONTAINER", "").lower() in ("yes", "y", "on", "true", "1")

# Pandas is used for data manipulation and analysis.
# The atexit module is used to register functions to be called upon normal program termination.
import atexit

# The logging module is used to log messages for tracking events that happen when the software runs.
import logging

# The datetime module supplies classes for manipulating dates and times.
from datetime import datetime

<<<<<<< HEAD
# RotatingFileHandler is used to manage log files, allowing them to rotate when they reach a certain size.
from logging.handlers import RotatingFileHandler
from typing import Generator
=======
# Importing the database models and session configuration.
from app.setup_database.models import AirPollutionData, SessionLocal, Base
>>>>>>> f7a46dc5

import pandas as pd

# FastAPI is used to create the web application and handle HTTP requests.
from fastapi import Depends, FastAPI, Form, HTTPException

# HTMLResponse and RedirectResponse are used to return HTML content and handle redirects.
from fastapi.responses import HTMLResponse, RedirectResponse, Response

# Pydantic is used for data validation and settings management using Python type annotations.
from pydantic import BaseModel

# SQLAlchemy core is used to create the database engine and perform SQL queries.
from sqlalchemy import create_engine, func, select, text

# SQLAlchemy ORM is used to interact with the database in an object-oriented way.
from sqlalchemy.orm import Session, sessionmaker

# Importing the database models and session configuration.
from app.setup_database.models import AirPollutionData, Base

# Create a logger
logger = logging.getLogger("my_logger")
logger.setLevel(logging.INFO)

# Create a file handler that logs messages to a file
if SECRET_KEY:
    log_file = "/app/src/app/logs/app.log"
else:
    log_file = os.path.join(
        os.path.dirname(__file__), "../..", "logs/app.log"
    )  # when executing the file directly, without docker

file_handler = RotatingFileHandler(log_file, maxBytes=2000, backupCount=5)
file_handler.setLevel(logging.INFO)

# Create a formatter and set it for the handler
formatter = logging.Formatter("%(asctime)s - %(name)s - %(levelname)s - %(message)s")
file_handler.setFormatter(formatter)

# Add the handler to the logger
logger.addHandler(file_handler)

# Initialize the FastAPI application.
app = FastAPI()

# Log application start
logger.info(f"Application started at {datetime.now()}")


# Register a function to log application end
def log_app_end() -> None:
    logger.info(f"Application ended at {datetime.now()}")


atexit.register(log_app_end)

# Define the path to the database, construct the database URL using the file path.
db_path = os.path.join(os.path.dirname(__file__), "airpollution.db")

# Define the database URL for SQLAlchemy.
DATABASE_URL = f"sqlite:///{db_path}"

# Create the database engine with SQLite.
engine = create_engine(DATABASE_URL, connect_args={"check_same_thread": False})

# Configure the session class for database interactions.
SessionLocal = sessionmaker(autocommit=False, autoflush=False, bind=engine)

# Create the database tables based on the models.
Base.metadata.create_all(bind=engine)


# Define a Pydantic model for input validation.
class AirPollutionDataCreate(BaseModel):
    entity: str
    year: int
    nitrogen_oxide: float
    sulphur_dioxide: float
    carbon_monoxide: float
    organic_carbon: float
    nmvoc: float
    black_carbon: float
    ammonia: float


def get_db() -> Generator[Session, None, None]:
    # Create a new database session.
    db = SessionLocal()

    try:
        yield db  # Yield the session for dependency injection.
    finally:
        db.close()  # Ensure the session is closed after use.


# Endpoint to display the main form.
@app.get("/", response_class=HTMLResponse)
async def main(db: Session = Depends(get_db)) -> HTMLResponse:
    try:
        # Query distinct entities from the database.
        entities = db.execute(select(AirPollutionData.entity).distinct()).fetchall()

        # Generate HTML options for the entities.
        entity_options = "".join([f'<option value="{entity[0]}">{entity[0]}</option>' for entity in entities])

        # Generate the HTML content for the form.
        content = f"""
        <body>
<<<<<<< HEAD
            <header>
                <h1>Welcome to Air Pollution Data Viewer</h1>
                <p>Select an entity and optionally a year range to view the summary statistics</p>
            </header>
            <form action="/get_stats/" method="post">
                <label for="entity">Select an entity:</label>
                <select name="entity" id="entity">
                    {entity_options}
                </select>
                <br><br>
                <label for="start_year">Select start year (optional). Statistics is calculated including provided year. Minimum is 1750:</label>
                <input type="number" name="start_year" id="start_year" min="1750" max="2022">
                <br><br>
                <label for="end_year">Select end year (optional). Statistics is calculated including provided year. Maximum is 2022:</label>
                <input type="number" name="end_year" id="end_year" min="1750" max="2022">
                <br><br>
                <input type="submit" value="Show Statistics">
            </form>
        </body>
        """  # noqa: E501
=======
           <header>
               <h1>Welcome to Air Pollution Data Viewer</h1>
               <p>Select an entity and optionally a year range to view the summary statistics</p>    
           </header>
           <form action="/get_stats/" method="post">
               <label for="entity">Select an entity:</label>
               <select name="entity" id="entity" required>
                   {entity_options}
               </select>
               <br><br>
               <label for="start_year">Select start year (optional). Statistics is calculated including provided year. Minimum is 1750:</label>   
               <input type="number" name="start_year" id="start_year" min="1750" max="2022" step="1" pattern="\\d{4}">     
               <br><br>     
               <label for="end_year">Select end year (optional). Statistics is calculated including provided year. Maximum is 2022:</label>   
               <input type="number" name="end_year" id="end_year" min="1750" max="2022" step="1" pattern="\\d{4}">   
               <br><br>     
               <input type="submit" value="Show Statistics">     
           </form>     
        </body>    
        """
>>>>>>> f7a46dc5

        # Return the HTML content as a response.
        return HTMLResponse(content=content)

    except Exception as e:
        logger.error(f"Error in main endpoint: {e}", exc_info=True)
        raise HTTPException(status_code=500, detail="Internal Server Error")


# Endpoint to handle form submission and redirect the appropriate statistics page
<<<<<<< HEAD
@app.post("/get_stats/")
async def get_stats(entity: str = Form(...), start_year: int = Form(None), end_year: int = Form(None)) -> Response:
=======
@app.post("/get_stats/", response_class=HTMLResponse)
async def get_stats(entity: str = Form(...), start_year: int = Form(None), end_year: int = Form(None),
                    db: Session = Depends(get_db)):
>>>>>>> f7a46dc5
    try:
        if start_year is None and end_year is not None:
            # Fetch the minimum and maximum available years from the database
            min_year_record = db.query(AirPollutionData).filter(AirPollutionData.entity == entity).order_by(
                AirPollutionData.year).first()
            start_year = min_year_record.year

        elif end_year is None and start_year is not None:
            max_year_record = db.query(AirPollutionData).filter(AirPollutionData.entity == entity).order_by(
                AirPollutionData.year.desc()).first()
            end_year = max_year_record.year

        # Validate the year range
        if start_year and end_year:
            if start_year < 1750 or end_year > 2022:
                return HTMLResponse(content="<p>Year range must be between 1750 and 2022</p>")
            return RedirectResponse(url=f"/data/{entity}/{start_year}/{end_year}/stats", status_code=303)
        else:
            return RedirectResponse(url=f"/data/{entity}/all/stats", status_code=303)

    except Exception as e:
        logger.error(f"Error in get_stats endpoint: {e}", exc_info=True)
        raise HTTPException(status_code=500, detail="Internal Server Error")


# Endpoint to get statistics for a specific entity and year range
@app.get("/data/{entity}/{start_year}/{end_year}/stats", response_class=HTMLResponse)
async def get_entity_stats(entity: str, start_year: int, end_year: int, db: Session = Depends(get_db)) -> HTMLResponse:
    try:
        data = (
            db.query(AirPollutionData)
            .filter(
                AirPollutionData.entity == entity,
                AirPollutionData.year >= start_year,
                AirPollutionData.year <= end_year,
            )
            .all()
        )
        if not data:
            return HTMLResponse(content="<p>Data not found</p>")
        # In contrast to the calculation across all years, here, we calculate median/sd by pandas directly.
        # This shall demonstrate another option and work well with small datasets, in contrast to the
        # extended selection, assuming a large database in the real use case
        df = pd.DataFrame([d.__dict__ for d in data])

        # List of parameters to calculate statistics for
        parameters = [
            "nitrogen_oxide",
            "sulphur_dioxide",
            "carbon_monoxide",
            "organic_carbon",
            "nmvoc",
            "black_carbon",
            "ammonia",
        ]

        # Initialize a dictionary to store the statistics
        stats = {param: {"mean": None, "median": None, "stddev": None} for param in parameters}

        for parameter in parameters:
            mean = df[parameter].mean()
            median = df[parameter].median()
            stddev = df[parameter].std()
            stats[parameter]["mean"] = mean
            stats[parameter]["median"] = median
            stats[parameter]["stddev"] = stddev

        # Generate the HTML content for the statistics
        stats_html = "".join(
            [
                f"""
            <h3>
                {'Non-methane Volatile Organic Compounds (NMVOC)' if param == 'nmvoc'
                 else 'Nitrogen Oxide (NOx)' if param == 'nitrogen_oxide'
                 else 'Carbon monoxide (CO)' if param == 'carbon_monoxide'
                 else 'Sulphur dioxide (SO₂)' if param == 'sulphur_dioxide'
                 else 'Ammonia (NH₃)' if param == 'ammonia'
                 else param.replace('_', ' ').title()}
            </h3>
            <ul>
                <li>Mean: {stats[param]['mean']}</li>
                <li>Median: {stats[param]['median']}</li>
                <li>Standard Deviation: {stats[param]['stddev']}</li>
            </ul>
            """
                for param in parameters
            ]
        )

        # Return the statistics as an HTML response.
        return HTMLResponse(
            content=f"""
        <p>Statistics for all parameters for {entity} from {start_year} to {end_year}:</p>
        {stats_html}
        """
        )

    except Exception as e:
        logger.error(f"Error in get_stats endpoint: {e}", exc_info=True)
        raise HTTPException(status_code=500, detail="Internal Server Error")
<<<<<<< HEAD


# Endpoint to get statistics for a specific entity for all years
=======
>>>>>>> f7a46dc5
@app.get("/data/{entity}/all/stats", response_class=HTMLResponse)
async def get_stats_all(entity: str, db: Session = Depends(get_db)) -> HTMLResponse:
    try:
        # List of parameters to calculate statistics for
        parameters = [
            "nitrogen_oxide",
            "sulphur_dioxide",
            "carbon_monoxide",
            "organic_carbon",
            "nmvoc",
            "black_carbon",
            "ammonia",
        ]

        # Initialize a dictionary to store the statistics
        stats = {param: {"mean": None, "median": None, "stddev": None} for param in parameters}

        for parameter in parameters:
            # Calculate the mean for the parameter directly in the database, function avg available
            mean = (
                db.query(func.avg(getattr(AirPollutionData, parameter)))
                .filter(AirPollutionData.entity == entity)
                .scalar()
            )

            # Custom SQL query to calculate the median
            median_query = text(
                f"""
            WITH ranked_data AS (
                SELECT {parameter},
                        ROW_NUMBER() OVER (ORDER BY {parameter}) AS row_num,
                        COUNT(*) OVER () AS total_rows
                FROM air_pollution_data
                WHERE entity = :entity
            )
            SELECT AVG({parameter}) AS median_value
            FROM ranked_data
            WHERE row_num IN (
                (total_rows + 1) / 2,
                (total_rows + 2) / 2
            )
            """
            )

            median_result = db.execute(median_query, {"entity": entity}).fetchone()
            median = median_result[0] if median_result else None

            # Custom SQL query to calculate the standard deviation
            stddev_query = text(
                f"""
            WITH avg_data AS (
                SELECT avg({parameter}) as avg_{parameter}
                FROM air_pollution_data
                WHERE entity = :entity
            )
            SELECT sqrt(sum(power(t.{parameter} - avg_data.avg_{parameter}, 2)) / nullif(count(*) - 1, 0)) as stddev
            FROM air_pollution_data t
            JOIN avg_data ON 1=1
            WHERE t.entity = :entity
            """
            )

            stddev_result = db.execute(stddev_query, {"entity": entity}).fetchone()
            stddev = stddev_result[0] if stddev_result else None

            # Store the calculated statistics in the dictionary
            stats[parameter]["mean"] = mean
            stats[parameter]["median"] = median
            stats[parameter]["stddev"] = stddev

        # Generate the HTML content for the statistics
        stats_html = "".join(
            [
                f"""
            <h3>
                {'Non-methane Volatile Organic Compounds (NMVOC)' if param == 'nmvoc'
                 else 'Nitrogen Oxide (NOx)' if param == 'nitrogen_oxide'
                 else 'Carbon monoxide (CO)' if param == 'carbon_monoxide'
                 else 'Sulphur dioxide (SO₂)' if param == 'sulphur_dioxide'
                 else 'Ammonia (NH₃)' if param == 'ammonia' else param.replace('_', ' ').title()}
            </h3>
            <ul>
                <li>Mean: {stats[param]['mean']}</li>
                <li>Median: {stats[param]['median']}</li>
                <li>Standard Deviation: {stats[param]['stddev']}</li>
            </ul>
            """
                for param in parameters
            ]
        )

        # Return the statistics as an HTML response.
        return HTMLResponse(
            content=f"""
        <p>Statistics for all parameters for {entity} for all years:</p>
        {stats_html}
        """
        )

    except Exception as e:
        logger.error(f"Error in get_stats_all endpoint: {e}", exc_info=True)
        raise HTTPException(status_code=500, detail="Internal Server Error")


# Endpoint to add new air pollution data.
@app.post("/data")
async def create_data(data: AirPollutionDataCreate, db: Session = Depends(get_db)) -> Response:
    try:
        logger.info(f"Received data: {data}")
        # Create a new AirPollutionData instance from the input data.
        db_data = AirPollutionData(**data.model_dump())
        db.add(db_data)  # Add the new data to the session.
        db.commit()  # Commit the transaction to save the data.
        db.refresh(db_data)  # Refresh the instance to get the updated data.
        logger.info(f"Data added to DB: {data}")
        return db_data  # Return the newly created data.

    except Exception as e:
        logger.error(f"Error in create_data endpoint: {e}", exc_info=True)
        raise HTTPException(status_code=500, detail="Internal Server Error")


# Endpoint to update existing air pollution data.
@app.put("/data/{entity}/{year}")
async def update_data(entity: str, year: int, data: AirPollutionDataCreate, db: Session = Depends(get_db)) -> Response:
    try:
        # Query the existing data by entity and year.
        db_data = (
            db.query(AirPollutionData).filter(AirPollutionData.entity == entity, AirPollutionData.year == year).first()
        )
        if not db_data:
            raise HTTPException(status_code=404, detail="Data not found")

        # Update the data with the new values.
        for key, value in data.model_dump().items():
            setattr(db_data, key, value)

        db.commit()  # Commit the transaction to save the changes.
        db.refresh(db_data)  # Refresh the instance to get the updated data.
        return db_data  # Return the updated data.

    except Exception as e:
        logger.error(f"Error in update_data endpoint: {e}", exc_info=True)
        raise HTTPException(status_code=500, detail="Internal Server Error")


# Endpoint to delete existing air pollution data.
@app.delete("/data/{entity}/{year}", response_class=HTMLResponse)
async def delete_data(entity: str, year: int, db: Session = Depends(get_db)) -> HTMLResponse:
    try:
        logger.info(f"Attempting to delete data for entity: {entity}, year: {year}")
        # Query the database for the specific data point
        data_point = (
            db.query(AirPollutionData).filter(AirPollutionData.entity == entity, AirPollutionData.year == year).first()
        )

        # If the data point is not found, raise a 404 error
        if not data_point:
            logger.warning(f"Data point not found for entity: {entity}, year: {year}")
            raise HTTPException(status_code=404, detail="Data point not found")

        # Delete the data point from the database
        db.delete(data_point)
        db.commit()
        logger.info(f"Data point for entity: {entity}, year: {year} deleted successfully")

        # Return a success message
        return HTMLResponse(content=f"<p>Data point for {entity} in {year} has been deleted successfully.</p>")

    except HTTPException as http_exc:
        logger.error(f"HTTPException: {http_exc.detail}", exc_info=True)
        raise http_exc

    except Exception as e:
        logger.error(f"An unexpected error occurred: {e}", exc_info=True)
        raise HTTPException(status_code=500, detail="Internal Server Error")


if __name__ == "__main__":
    # Uvicorn is used to run the FastAPI application.
    import uvicorn

    # Run the FastAPI application on host 0.0.0.0 and port 8000.
    uvicorn.run(app, host="0.0.0.0", port=8000)<|MERGE_RESOLUTION|>--- conflicted
+++ resolved
@@ -4,44 +4,41 @@
 # Check if app is running within docker or directly, some directories need to be adressed differently
 SECRET_KEY = os.environ.get("AM_I_IN_A_DOCKER_CONTAINER", "").lower() in ("yes", "y", "on", "true", "1")
 
+# FastAPI is used to create the web application and handle HTTP requests.
+from fastapi import FastAPI, Form, Depends, HTTPException
+
+# HTMLResponse and RedirectResponse are used to return HTML content and handle redirects.
+from fastapi.responses import HTMLResponse, RedirectResponse, Response
+
+# SQLAlchemy ORM is used to interact with the database in an object-oriented way.
+from sqlalchemy.orm import sessionmaker, Session
+
+# SQLAlchemy core is used to create the database engine and perform SQL queries.
+from sqlalchemy import create_engine, select, func, text
+
+# Importing the database models and session configuration.
+from app.setup_database.models import AirPollutionData, SessionLocal, Base
+
 # Pandas is used for data manipulation and analysis.
+import pandas as pd
+
+# Pydantic is used for data validation and settings management using Python type annotations.
+from pydantic import BaseModel
+
+# The logging module is used to log messages for tracking events that happen when the software runs.
+import logging
+
+# RotatingFileHandler is used to manage log files, allowing them to rotate when they reach a certain size.
+from logging.handlers import RotatingFileHandler
+
 # The atexit module is used to register functions to be called upon normal program termination.
 import atexit
 
-# The logging module is used to log messages for tracking events that happen when the software runs.
-import logging
-
 # The datetime module supplies classes for manipulating dates and times.
 from datetime import datetime
 
-<<<<<<< HEAD
-# RotatingFileHandler is used to manage log files, allowing them to rotate when they reach a certain size.
-from logging.handlers import RotatingFileHandler
+# Import the Generator type from the typing module to specify the return type of generator functions
 from typing import Generator
-=======
-# Importing the database models and session configuration.
-from app.setup_database.models import AirPollutionData, SessionLocal, Base
->>>>>>> f7a46dc5
-
-import pandas as pd
-
-# FastAPI is used to create the web application and handle HTTP requests.
-from fastapi import Depends, FastAPI, Form, HTTPException
-
-# HTMLResponse and RedirectResponse are used to return HTML content and handle redirects.
-from fastapi.responses import HTMLResponse, RedirectResponse, Response
-
-# Pydantic is used for data validation and settings management using Python type annotations.
-from pydantic import BaseModel
-
-# SQLAlchemy core is used to create the database engine and perform SQL queries.
-from sqlalchemy import create_engine, func, select, text
-
-# SQLAlchemy ORM is used to interact with the database in an object-oriented way.
-from sqlalchemy.orm import Session, sessionmaker
-
-# Importing the database models and session configuration.
-from app.setup_database.models import AirPollutionData, Base
 
 # Create a logger
 logger = logging.getLogger("my_logger")
@@ -131,28 +128,6 @@
         # Generate the HTML content for the form.
         content = f"""
         <body>
-<<<<<<< HEAD
-            <header>
-                <h1>Welcome to Air Pollution Data Viewer</h1>
-                <p>Select an entity and optionally a year range to view the summary statistics</p>
-            </header>
-            <form action="/get_stats/" method="post">
-                <label for="entity">Select an entity:</label>
-                <select name="entity" id="entity">
-                    {entity_options}
-                </select>
-                <br><br>
-                <label for="start_year">Select start year (optional). Statistics is calculated including provided year. Minimum is 1750:</label>
-                <input type="number" name="start_year" id="start_year" min="1750" max="2022">
-                <br><br>
-                <label for="end_year">Select end year (optional). Statistics is calculated including provided year. Maximum is 2022:</label>
-                <input type="number" name="end_year" id="end_year" min="1750" max="2022">
-                <br><br>
-                <input type="submit" value="Show Statistics">
-            </form>
-        </body>
-        """  # noqa: E501
-=======
            <header>
                <h1>Welcome to Air Pollution Data Viewer</h1>
                <p>Select an entity and optionally a year range to view the summary statistics</p>    
@@ -173,7 +148,6 @@
            </form>     
         </body>    
         """
->>>>>>> f7a46dc5
 
         # Return the HTML content as a response.
         return HTMLResponse(content=content)
@@ -184,14 +158,9 @@
 
 
 # Endpoint to handle form submission and redirect the appropriate statistics page
-<<<<<<< HEAD
-@app.post("/get_stats/")
-async def get_stats(entity: str = Form(...), start_year: int = Form(None), end_year: int = Form(None)) -> Response:
-=======
 @app.post("/get_stats/", response_class=HTMLResponse)
 async def get_stats(entity: str = Form(...), start_year: int = Form(None), end_year: int = Form(None),
                     db: Session = Depends(get_db)):
->>>>>>> f7a46dc5
     try:
         if start_year is None and end_year is not None:
             # Fetch the minimum and maximum available years from the database
@@ -292,12 +261,8 @@
     except Exception as e:
         logger.error(f"Error in get_stats endpoint: {e}", exc_info=True)
         raise HTTPException(status_code=500, detail="Internal Server Error")
-<<<<<<< HEAD
-
 
 # Endpoint to get statistics for a specific entity for all years
-=======
->>>>>>> f7a46dc5
 @app.get("/data/{entity}/all/stats", response_class=HTMLResponse)
 async def get_stats_all(entity: str, db: Session = Depends(get_db)) -> HTMLResponse:
     try:
